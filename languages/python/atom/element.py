from multiprocessing import Process
import multiprocessing
import redis
import threading
import time
import uuid
import os
from os import uname
from queue import Queue

from atom.config import DEFAULT_REDIS_PORT, DEFAULT_REDIS_SOCKET, HEALTHCHECK_RETRY_INTERVAL
from atom.config import LANG, VERSION, ACK_TIMEOUT, RESPONSE_TIMEOUT, STREAM_LEN, MAX_BLOCK
from atom.config import ATOM_NO_ERROR, ATOM_COMMAND_NO_ACK, ATOM_COMMAND_NO_RESPONSE
from atom.config import ATOM_COMMAND_UNSUPPORTED, ATOM_CALLBACK_FAILED, ATOM_USER_ERRORS_BEGIN
from atom.config import HEALTHCHECK_COMMAND, VERSION_COMMAND, REDIS_PIPELINE_POOL_SIZE, COMMAND_LIST_COMMAND
from atom.messages import Cmd, Response, StreamHandler, format_redis_py
from atom.messages import Acknowledge, Entry, Log, LogLevel, ENTRY_RESERVED_KEYS
import atom.serialization as ser


class ElementConnectionTimeoutError(redis.exceptions.TimeoutError):
    pass


class Element:
    def __init__(self, name, host=None, port=DEFAULT_REDIS_PORT, 
                 socket_path=DEFAULT_REDIS_SOCKET, conn_timeout_ms=30000):
        """
        Args:
            name (str): The name of the element to register with Atom.
            host (str, optional): The ip address of the Redis server to connect to.
            port (int, optional): The port of the Redis server to connect to.
            socket_path (str, optional): Path to Redis Unix socket.
            conn_timeout_ms (int, optional): The number of milliseconds to wait 
                                             before timing out when establishing 
                                             a Redis connection
        """

        self.name = name
        self.host = uname().nodename
        self.handler_map = {}
        self.timeouts = {}
        self._redis_connection_timeout = float(conn_timeout_ms / 1000.)
        assert self._redis_connection_timeout > 0, \
                "timeout must be positive and non-zero"
        self.streams = set()
        self._rclient = None
        self._command_loop_shutdown = multiprocessing.Event()
        self._rpipeline_pool = Queue()
        self.reserved_commands = [COMMAND_LIST_COMMAND, VERSION_COMMAND, HEALTHCHECK_COMMAND]
        self._timed_out = False
        try:
            if host is not None:
<<<<<<< HEAD
                self._host = host
                self._port = port
                self._rclient = redis.StrictRedis(host=self._host, port=self._port)
            else:
                self._socket_path = socket_path
                self._rclient = redis.StrictRedis(unix_socket_path=socket_path)
=======
                self._rclient = redis.StrictRedis(
                    host=host,
                    port=port,
                    socket_connect_timeout=self._redis_connection_timeout
                )
            else:
                self._rclient = redis.StrictRedis(
                    unix_socket_path=socket_path,
                    socket_connect_timeout=self._redis_connection_timeout
                )
>>>>>>> ee6c44d1

            # Init our pool of redis clients/pipelines
            for i in range(REDIS_PIPELINE_POOL_SIZE):
                self._rpipeline_pool.put(self._rclient.pipeline())

            _pipe = self._rpipeline_pool.get()
            _pipe.xadd(
                self._make_response_id(self.name),
                {
                    "language": LANG,
                    "version": VERSION
                },
                maxlen=STREAM_LEN)
            # Keep track of response_last_id to know last time the client's response stream was read from
            self.response_last_id = _pipe.execute()[-1].decode()
            self.response_last_id_lock = threading.Lock()

            _pipe.xadd(
                self._make_command_id(self.name),
                {
                    "language": LANG,
                    "version": VERSION
                },
                maxlen=STREAM_LEN)
            # Keep track of command_last_id to know last time the element's command stream was read from
            self.command_last_id = _pipe.execute()[-1].decode()
            _pipe = self._release_pipeline(_pipe)

            # Init a default healthcheck, overridable
            # By default, if no healthcheck is set, we assume everything is ok and return error code 0
            self.healthcheck_set(lambda: Response())

            # Init a version check callback which reports our language/version
            current_major_version = ".".join(VERSION.split(".")[:-1])
            self.command_add(
                VERSION_COMMAND,
                lambda: Response(data={"language": LANG, "version": float(current_major_version)}, serialization="msgpack")
            )

            # Add command to query all commands
            self.command_add(
                COMMAND_LIST_COMMAND,
                lambda: Response(data=[k for k in self.handler_map if k not in self.reserved_commands], serialization="msgpack")
            )

            # Load lua scripts
            self._stream_reference_sha = None
            this_dir, this_filename = os.path.split(__file__)
            with open(os.path.join(this_dir, 'stream_reference.lua')) as f:
                data = f.read()
                _pipe = self._rpipeline_pool.get()
                _pipe.script_load(data)
                script_response = _pipe.execute()
                _pipe = self._release_pipeline(_pipe)

                if (not isinstance(script_response, list)) or \
                    (len(script_response) != 1) or \
                    (not isinstance(script_response[0], str)):
                    self.log(LogLevel.ERROR, "Failed to load lua script stream_reference.lua")
                else:
                    self._stream_reference_sha = script_response[0]

            self.log(LogLevel.INFO, "Element initialized.", stdout=False)
        except redis.exceptions.TimeoutError:
            self._timed_out = True
            raise ElementConnectionTimeoutError()

        except redis.exceptions.RedisError:
            raise Exception("Could not connect to nucleus!")


    def __repr__(self):
        return f"{self.__class__.__name__}({self.name})"

    def clean_up_stream(self, stream):
        """
        Deletes the specified stream.

        Args:
            stream (string): The stream to delete.
        """
        pass
        #if stream not in self.streams:
        #    raise Exception(f"Stream {stream} does not exist!")
        #self._rclient.delete(self._make_stream_id(self.name, stream))
        #self.streams.remove(stream)

    def __del__(self):
        """
        Removes all elements with the same name.
        """
<<<<<<< HEAD
        pass
        #for stream in self.streams.copy():
        #    self.clean_up_stream(stream)
        #try:
        #    self._rclient.delete(self._make_response_id(self.name))
        #    self._rclient.delete(self._make_command_id(self.name))
        #except redis.exceptions.RedisError:
        #    raise Exception("Could not connect to nucleus!")
=======
        # if we have encountered a connection timeout there's no use
        # in re-attempting stream cleanup commands as they will implicitly 
        # cause the redis pool to reconnect and trigger a subsequent
        # timeout incurring ~2x the intended timeout in some contexts 
        if self._timed_out:
            return

        for stream in self.streams.copy():
            self.clean_up_stream(stream)
        try:
            self._rclient.delete(self._make_response_id(self.name))
            self._rclient.delete(self._make_command_id(self.name))
        except redis.exceptions.RedisError:
            raise Exception("Could not connect to nucleus!")
>>>>>>> ee6c44d1

    def _release_pipeline(self, pipeline):
        """
        Resets the specified pipeline and returns it to the pool of available pipelines.

        Args:
            pipeline (Redis Pipeline): The pipeline to release
        """
        pipeline.reset()
        self._rpipeline_pool.put(pipeline)
        return None

    def _update_response_id_if_older(self, new_id):
        """
        Atomically update global response_last_id to new id, if timestamp on new id is more recent

        Args:
            new_id (str): New response id we want to set
        """
        self.response_last_id_lock.acquire()
        components = self.response_last_id.split("-")
        global_id_time = int(components[0])
        global_id_seq = int(components[1])
        components = new_id.split("-")
        new_id_time = int(components[0])
        new_id_seq = int(components[1])
        if (new_id_time > global_id_time or (new_id_time == global_id_time and new_id_seq > global_id_seq)):
            self.response_last_id = new_id
        self.response_last_id_lock.release()

    def _make_response_id(self, element_name):
        """
        Creates the string representation for a element's response stream id.

        Args:
            element_name (str): Name of the element to generate the id for.
        """
        return f"response:{element_name}"

    def _make_command_id(self, element_name):
        """
        Creates the string representation for an element's command stream id.

        Args:
            element_name (str): Name of the element to generate the id for.
        """
        return f"command:{element_name}"

    def _make_consumer_group_id(self, element_name):
        """
        Creates the string representation for an element's command stream id.

        Args:
            element_name (str): Name of the element to generate the id for.
        """
        return f"command:consumer_group:{element_name}"


    def _make_stream_id(self, element_name, stream_name):
        """
        Creates the string representation of an element's stream id.

        Args:
            element_name (str): Name of the element to generate the id for.
            stream_name (str): Name of element_name's stream to generate the id for.
        """
        if element_name is None:
            return stream_name
        else:
            return f"stream:{element_name}:{stream_name}"

    def _make_reference_id(self):
        """
        Creates a reference ID

        Args:

        """

        return f"reference:{self.name}:{str(uuid.uuid4())}"

    def _get_redis_timestamp(self):
        """
        Gets the current timestamp from Redis.
        """
        secs, msecs = self._rclient.time()
        timestamp = str(secs) + str(msecs).zfill(6)[:3]
        return timestamp

    def _decode_entry(self, entry):
        """
        Decodes the binary keys of an entry

        Args:
            entry (dict): The entry in dictionary form to decode.
        Returns:
            The decoded entry as a dictionary.
        """
        decoded_entry = {}
        for k in list(entry.keys()):
            if type(k) is bytes:
                k_str = k.decode()
            else:
                k_str = k
            decoded_entry[k_str] = entry[k]
        return decoded_entry

    def _deserialize_entry(self, entry, method=None):
        """
        Deserializes the binary data of the entry.

        Args:
            entry (dict): The entry in dictionary form to deserialize.
            method (str, optional): The method of deserialization to use;
                                    defaults to None.
        Returns:
            The deserialized entry as a dictionary.
        """
        for k, v in entry.items():
            if type(v) is bytes:
                try:
                    entry[k] = ser.deserialize(v, method=method)
                except:
                    pass
        return entry

    def _check_element_version(self, element_name, supported_language_set=None, supported_min_version=None):
        """
        Convenient helper function to query an element about whether it meets min language and version requirements for some feature

        Args:
            element_name (str): Name of the element to query
            supported_language_set (set, optional): Optional set of supported languages target element must be a part of to pass
            supported_min_version (float, optional): Optional min version target element must meet to pass
        """
        # Check if element is reachable and supports the version command
        response = self.get_element_version(element_name)
        if response["err_code"] != ATOM_NO_ERROR or type(response["data"]) is not dict:
            return False
        # Check for valid response to version command
        if not ("version" in response["data"] and "language" in response["data"] and type(response["data"]["version"]) is float):
            return False
        # Validate element meets language requirement
        if supported_language_set and response["data"]["language"] not in supported_language_set:
            return False
        # Validate element meets version requirement
        if supported_min_version and response["data"]["version"] < supported_min_version:
            return False
        return True

    def _get_serialization_method(self, data, user_serialization, force_serialization, deserialize=None):
        """
        Helper function to make a unified serialization decision based off of
        common user arguments. The serialization method returned will
        be a string, that will be based on the following logic:

        1. If `force_serialization` is true, then return the user-passed
            serialization method
        2. If the `ser` key is present in the data, go with that
        3. If the `ser` key is not present and the `deserialize` param is
            present then the type is `msgpack`
        4. Else, leave the data alone

        Args:
            data (dict): set of keys through which to search for special
                serialization key "ser".
            user_serialization (none/str): User-passed argument to API
            force_serialization (bool): Boolean to ignore "ser" key if found
                in favor of the user-passed serialization. This can be useful
                if data is being read from atom in order to then move it
                through another transport layer which still needs the
                serialization
            deserialize (none/bool): Legacy param. If not equal to none, implies
                user_serialization = "msgpack"
        """

        serialization = user_serialization

        if not force_serialization:
            if "ser" in data.keys():
                serialization = data.pop("ser")
                if type(serialization) != str:
                    serialization = serialization.decode()
            elif deserialize is not None:  # check for deprecated legacy mode
                serialization = "msgpack" if deserialize else None

        return serialization

    def get_all_elements(self):
        """
        Gets the names of all the elements connected to the Redis server.

        Returns:
            List of element ids connected to the Redis server.
        """
        elements = [
            element.decode().split(":")[-1]
            for element in self._rclient.keys(self._make_response_id("*"))
        ]
        return elements

    def get_all_streams(self, element_name="*"):
        """
        Gets the names of all the streams of the specified element (all by default).

        Args:
            element_name (str): Name of the element of which to get the streams from.

        Returns:
            List of Stream ids belonging to element_name
        """
        streams = [
            stream.decode()
            for stream in self._rclient.keys(self._make_stream_id(element_name, "*"))
        ]
        return streams

    def get_element_version(self, element_name):
        """
        Queries the version info for the given element name.

        Args:
            element_name (str): Name of the element to query

        Returns:
            A dictionary of the response from the command.
        """
        return self.command_send(element_name, VERSION_COMMAND, "", serialization="msgpack")

    def get_all_commands(self, element_name=None, ignore_caller=True):
        """
        Gets the names of the commands of the specified element (all elements by default).

        Args:
            element_name (str): Name of the element of which to get the commands.
            ignore_caller (bool): Do not send commands to the caller.

        Returns:
            List of available commands for all elements or specified element.
        """
        elements = self.get_all_elements() if element_name is None else [element_name]
        if ignore_caller and self.name in elements:
            elements.remove(self.name)

        command_list = []
        for element in elements:
            # Check support for command_list command
            if self._check_element_version(element, {'Python'}, 0.3):
                # Retrieve commands for each element
                elem_commands = self.command_send(element, COMMAND_LIST_COMMAND, serialization="msgpack")['data']
                # Rename each command pre-pending the element name
                command_list.extend([f'{element}:{command}' for command in elem_commands])
        return command_list

    def command_add(self, name, handler, timeout=RESPONSE_TIMEOUT, serialization=None, deserialize=None):
        """
        Adds a command to the element for another element to call.

        Args:
            name (str): Name of the command.
            handler (callable): Function to call given the command name.
            timeout (int, optional): Time for the caller to wait for the command to finish.
            serialization (str, optional): The method of serialization to use;
                                           defaults to None.

            Deprecated:
            deserialize (bool, optional): Whether or not to deserialize the data using
                                          msgpack before passing it to the handler.
        """
        if not callable(handler):
            raise TypeError("Passed in handler is not a function!")
        if name in self.reserved_commands and name in self.handler_map:
            raise ValueError(f"'{name}' is a reserved command name dedicated to {name} commands, choose another name")

        if deserialize is not None:  # check for deprecated legacy mode
            serialization = "msgpack" if deserialize else None

        if not ser.is_valid_serialization(serialization):
            raise ValueError(f"Invalid serialization method \"{serialization}\"."
                             "Must be one of {ser.Serializations.print_values()}.")

        self.handler_map[name] = {"handler": handler, "serialization": serialization}

        self.timeouts[name] = timeout

    def healthcheck_set(self, handler):
        """
        Sets a custom healthcheck callback

        Args:
            handler (callable): Function to call when evaluating whether this element is healthy or not.
                                Should return a Response with err_code ATOM_NO_ERROR if healthy.
        """
        if not callable(handler):
            raise TypeError("Passed in handler is not a function!")
        # Handler must return response with 0 error_code to pass healthcheck
        self.handler_map[HEALTHCHECK_COMMAND] = {"handler": handler, "serialization": None}
        self.timeouts[HEALTHCHECK_COMMAND] = RESPONSE_TIMEOUT

    def wait_for_elements_healthy(self, element_list, retry_interval=HEALTHCHECK_RETRY_INTERVAL, strict=False):
        """
        Blocking call will wait until all elements in the element respond that they are healthy.

        Args:
            element_list ([str]): List of element names to run healthchecks on
                                  Should return a Response with err_code ATOM_NO_ERROR if healthy.
            retry_interval (float, optional) Time in seconds to wait before retrying after a failed attempt.
            strict (bool, optional) In strict mode, all elements must be reachable and support healthchecks to pass.
                                    If false, elements that don't have healthchecks will be assumed healthy.
        """

        while True:
            all_healthy = True
            for element_name in element_list:
                # Verify element is reachable and supports healthcheck feature
                if not self._check_element_version(element_name, supported_language_set={LANG}, supported_min_version=0.2):
                    # In strict mode, if element is not reachable or doesn't support healthchecks, assume unhealthy
                    if strict:
                        self.log(LogLevel.WARNING, f"Failed healthcheck on {element_name}, retrying...")
                        all_healthy = False
                        break
                    else:
                        continue

                response = self.command_send(element_name, HEALTHCHECK_COMMAND, "")
                if response["err_code"] != ATOM_NO_ERROR:
                    self.log(LogLevel.WARNING, f"Failed healthcheck on {element_name}, retrying...")
                    all_healthy = False
                    break
            if all_healthy:
                break

            time.sleep(retry_interval)

    def command_loop(self, n_procs=1):
        """Main command execution event loop

        For each worker process, performs the following event loop:
            - Waits for command to be put in element's command stream consumer 
              group
            - Sends Acknowledge to caller and then runs command
            - Returns Response with processed data to caller

        Args:
            n_procs: Number of worker processes.  Each worker process will pull
                     work from the Element's shared command consumer group (defaults
                     to 1).
        """
        #return self._command_loop()
        children = []
        for i in range(n_procs):
            child = os.fork()
            if child == 0:
                self._command_loop()
            else:
                children.append(0)

        #TODO: waitpid


    def _command_loop(self, use_command_last_id=False):
        if hasattr(self, '_host'):
            _rclient = redis.StrictRedis(host=self._host, port=self._port)
        else:
            _rclient = redis.StrictRedis(unix_socket_path=self._socket_path)

        _pipe = _rclient.pipeline()

        # get a group handle
        # XXX: if use_command_last_id is set then the group will receive 
        #      messages newer than the most recent command id observed by the 
        #      Element class.  However, by default it will than accept messages 
        #      newer than the creation of the consumer group.
        #      
        stream_name = self._make_command_id(self.name)
        group_name = self._make_consumer_group_id(self.name)
        group_last_cmd_id = self.command_last_id 

        try:
            _rclient.xgroup_create(
                stream_name,
                group_name,
                group_last_cmd_id,
                mkstream=True
            )
            #_pipe.execute()
        except redis.exceptions.ResponseError:
            # If we encounter a `ResponseError` we assume it's because of a `BUSYGROUP`
            # signal, implying the consumer group already exists for this command.
            #
            # Thus, we go on our merry way as we can successfully proceed pulling from the 
            # already created group :)
            if hasattr(self, '_host'):
                _rclient = redis.StrictRedis(host=self._host, port=self._port)
            else:
                _rclient = redis.StrictRedis(unix_socket_path=self._socket_path)

            _pipe = _rclient.pipeline()

        # make a new uuid for the consumer name
        # XXX: note that each invocation of `_command_loop` produces its 
        #      own uuid (no re-use across invocations, recovery scenarios 
        #      etc)
        consumer_uuid = str(uuid.uuid4())
        
        while not self._command_loop_shutdown.is_set():
            # Get oldest new command from element's command stream
            # XXX: note: consumer group consumer id is implicitly announced
            cmd_responses = _rclient.xreadgroup(
                group_name,
                consumer_uuid,
                {stream_name: '>'},
                block=MAX_BLOCK,
                count=1
            )

            if not cmd_responses:
                continue

            cmd_stream_name, msgs = cmd_responses[0]

            assert cmd_stream_name.decode() == stream_name, \
                    "Expected received stream name to match: %s %s" % (cmd_stream_name, stream_name)
            assert len(msgs) == 1, "expected one message: %s" % (msgs,)

            msg = msgs[0]  # we only read one
            cmd_id, cmd = msg

            # Set the command_last_id to this command's id to keep track of our 
            # last read
            self.command_last_id = cmd_id.decode()

            try:
                caller = cmd[b"element"].decode()
                cmd_name = cmd[b"cmd"].decode()
                data = cmd[b"data"]
            except KeyError:
                # TODO: log error/debug level?
                # Ignore non-commands
                continue

            if not caller:
                self.log(LogLevel.ERR, "No caller name present in command!")
                continue

            # Send acknowledge to caller
            if cmd_name not in self.timeouts.keys():
                timeout = RESPONSE_TIMEOUT
            else:
                timeout = self.timeouts[cmd_name]
            acknowledge = Acknowledge(self.name, cmd_id, timeout)
            
            _pipe.xadd(self._make_response_id(caller), vars(acknowledge), maxlen=STREAM_LEN)
            _pipe.execute()

            # Send response to caller
            if cmd_name not in self.handler_map.keys():
                #print('cmd name: %s' % (cmd_name,))
                #print('handler keys: %s' % (self.handler_map.keys(),))
                self.log(LogLevel.ERR, "Received unsupported command: %s" % (cmd_name,))
                response = Response(
                    err_code=ATOM_COMMAND_UNSUPPORTED,
                    err_str="Unsupported command."
                )
            else:
                if cmd_name not in self.reserved_commands:
                    if "deserialize" in self.handler_map[cmd_name]:  # check for deprecated legacy mode
                        serialization = "msgpack" if self.handler_map[cmd_name]["deserialize"] else None
                    else:
                        serialization = self.handler_map[cmd_name]["serialization"]

                    data = ser.deserialize(data, method=serialization)
                    #print('data: %s' % (data,))
                    #print(self.handler_map[cmd_name])
                    response = self.handler_map[cmd_name]["handler"](data)
                else:
                    # healthcheck/version requests/command_list commands don't care what data you are sending
                    response = self.handler_map[cmd_name]["handler"]()

                # Add ATOM_USER_ERRORS_BEGIN to err_code to map to element error range
                if isinstance(response, Response):
                    if response.err_code != 0:
                        response.err_code += ATOM_USER_ERRORS_BEGIN
                else:
                    response = Response(
                        err_code=ATOM_CALLBACK_FAILED,
                        err_str=f"Return type of {cmd_name} is not of type Response"
                    )

            # send response on appropriate stream
            kv = vars(response)
            kv["cmd_id"] = cmd_id
            kv["element"] = self.name
            kv["cmd"] = cmd_name
            _pipe.xadd(self._make_response_id(caller), kv, maxlen=STREAM_LEN)
            _pipe.execute()

            # `XACK` the command we have just completed back to the consumer 
            # group to remove the command from the consumer group pending 
            # entry list (PEL).
            _pipe.xack(
                stream_name,
                group_name, 
                cmd_id #TODO bytes or int?
            )
            _pipe.execute()


        # clean up the consumer
        # TODO: consider try/except cleanup logic (note it is 
        #       not essential to delconsumer from a use case design pov)
        #_pipe.xgroup_delconsumer(
        #    stream_name,
        #    self._make_consumer_group_id(self.name),
        #    consumer_uuid
        #)
        #_pipe.execute()

    # Triggers graceful exit of command loop
    def command_loop_shutdown(self):
        self._command_loop_shutdown.set()

    def command_send(self,
                     element_name,
                     cmd_name,
                     data="",
                     block=True,
                     ack_timeout=ACK_TIMEOUT,
                     serialization=None,
                     serialize=None,
                     deserialize=None):
        """
        Sends command to element and waits for acknowledge.
        When acknowledge is received, waits for timeout from acknowledge or until response is received.

        Args:
            element_name (str): Name of the element to send the command to.
            cmd_name (str): Name of the command to execute of element_name.
            data: Entry to be passed to the function specified by cmd_name.
            block (bool): Wait for the response before returning from the function.
            ack_timeout (int, optional): Time in milliseconds to wait for ack before
                                         timing out, overrides default value.
            serialization (str, optional): Method of serialization to use;
                                           defaults to None.

            Deprecated:
            serialize (bool, optional): Whether or not to serialize the data with msgpack
                                        before sending it to the command; defaults to None.
            deserialize (bool, optional): Whether or not to deserialize the data with
                                          msgpack in the response; defaults to None.

        Returns:
            A dictionary of the response from the command.
        """
        # cache the last response id at the time we are issuing this command, since this can get overwritten
        local_last_id = self.response_last_id
        timeout = None
        resp = None
        data = format_redis_py(data)

        # Send command to element's command stream
        if serialize is not None:  # check for deprecated legacy mode
            serialization = "msgpack" if serialize else None

        data = ser.serialize(data, method=serialization) if (data != "") else data

        cmd = Cmd(self.name, cmd_name, data)
        _pipe = self._rpipeline_pool.get()
        _pipe.xadd(self._make_command_id(element_name), vars(cmd), maxlen=STREAM_LEN)
        cmd_id = _pipe.execute()[-1].decode()
        _pipe = self._release_pipeline(_pipe)

        # Receive acknowledge from element
        # You have no guarantee that the response from the xread is for your specific thread,
        # so keep trying until we either receive our ack, or timeout is exceeded
        start_read = time.time()
        elapsed_time_ms = (time.time() - start_read) * 1000
        while True:
            responses = self._rclient.xread(
                {self._make_response_id(self.name): local_last_id},
                block=max(int(ack_timeout - elapsed_time_ms), 1)
            )
            if not responses:
                elapsed_time_ms = (time.time() - start_read) * 1000
                if elapsed_time_ms >= ack_timeout:
                    err_str = f"Did not receive acknowledge from {element_name}."
                    self.log(LogLevel.ERR, err_str)
                    return vars(Response(err_code=ATOM_COMMAND_NO_ACK, err_str=err_str))
                    break
                else:
                    continue

            stream, msgs = responses[0]  # we only read one stream
            for id, response in msgs:
                local_last_id = id.decode()

                if b"element" in response and response[b"element"].decode() == element_name \
                and b"cmd_id" in response and response[b"cmd_id"].decode() == cmd_id \
                and b"timeout" in response:
                    timeout = int(response[b"timeout"].decode())
                    break

                self._update_response_id_if_older(local_last_id)

            # If the response we received wasn't for this command, keep trying until ack timeout
            if timeout is not None:
                break

        if timeout is None:
            err_str = f"Did not receive acknowledge from {element_name}."
            self.log(LogLevel.ERR, err_str)
            return vars(Response(err_code=ATOM_COMMAND_NO_ACK, err_str=err_str))

        # Receive response from element
        # You have no guarantee that the response from the xread is for your specific thread,
        # so keep trying until we either receive our response, or timeout is exceeded
        start_read = time.time()
        while True:
            elapsed_time_ms = (time.time() - start_read) * 1000
            if elapsed_time_ms >= timeout:
                break

            responses = self._rclient.xread(
                {self._make_response_id(self.name): local_last_id},
                block=max(int(timeout - elapsed_time_ms), 1)
            )
            if not responses:
                err_str = f"Did not receive response from {element_name}."
                self.log(LogLevel.ERR, err_str)
                return vars(Response(err_code=ATOM_COMMAND_NO_RESPONSE, err_str=err_str))

            stream_name, msgs = responses[0]  # we only read from one stream
            for msg in msgs:
                id, response = msg
                local_last_id = id.decode()

                if b"element" in response and response[b"element"].decode() == element_name \
                and b"cmd_id" in response and response[b"cmd_id"].decode() == cmd_id \
                and b"err_code" in response:
                    err_code = int(response[b"err_code"].decode())
                    err_str = response[b"err_str"].decode() if b"err_str" in response else ""
                    if err_code != ATOM_NO_ERROR:
                        self.log(LogLevel.ERR, err_str)

                    response_data = response.get(b"data", "")
                    # check response for serialization method; if not present, use user specified method
                    if b"ser" in response:
                        serialization = response[b"ser"].decode()
                    elif deserialize is not None:  # check for deprecated legacy mode
                        serialization = "msgpack" if deserialize else None

                    try:
                        response_data = (ser.deserialize(response_data, method=serialization) if
                                         (len(response_data) != 0) else response_data)
                    except TypeError:
                        self.log(LogLevel.WARNING, "Could not deserialize response.")

                    # Make the final response
                    resp = vars(Response(data=response_data, err_code=err_code, err_str=err_str))
                    break

            self._update_response_id_if_older(local_last_id)
            if resp is not None:
                return resp

            # If the response we received wasn't for this command, keep trying until timeout
            continue

        # Proper response was not in responses
        err_str = f"Did not receive response from {element_name}."
        self.log(LogLevel.ERR, err_str)
        return vars(Response(err_code=ATOM_COMMAND_NO_RESPONSE, err_str=err_str))

    def entry_read_loop(self, stream_handlers, n_loops=None, timeout=MAX_BLOCK, serialization=None, force_serialization=False, deserialize=None):
        """
        Listens to streams and pass any received entry to corresponding handler.

        Args:
            stream_handlers (list of messages.StreamHandler):
            n_loops (int): Number of times to send the stream entry to the handlers.
            timeout (int): How long to block on the stream. If surpassed, the function returns.
            serialization (str, optional): If deserializing, the method of serialization
                                           to use; defaults to None.
            force_serialization (bool): Boolean to ignore "ser" key if found
                in favor of the user-passed serialization. Defaults to false.

            Deprecated:
            deserialize (bool, optional): Whether or not to deserialize the entries
                                          using msgpack; defaults to None.
        """
        if n_loops is None:
            # Create an infinite loop
            n_loops = iter(int, 1)
        else:
            n_loops = range(n_loops)

        streams = {}
        stream_handler_map = {}
        for stream_handler in stream_handlers:
            if not isinstance(stream_handler, StreamHandler):
                raise TypeError(f"{stream_handler} is not a StreamHandler!")
            stream_id = self._make_stream_id(stream_handler.element, stream_handler.stream)
            streams[stream_id] = self._get_redis_timestamp()
            stream_handler_map[stream_id] = stream_handler.handler
        for _ in n_loops:
            stream_entries = self._rclient.xread(streams, block=timeout)
            if not stream_entries:
                return
            for stream, msgs in stream_entries:
                for uid, entry in msgs:
                    streams[stream] = uid
                    entry = self._decode_entry(entry)
                    serialization = self._get_serialization_method(entry, serialization, force_serialization, deserialize)
                    entry = self._deserialize_entry(entry, method=serialization)
                    entry["id"] = uid.decode()
                    stream_handler_map[stream.decode()](entry)

    def entry_read_n(self, element_name, stream_name, n, serialization=None, force_serialization=False, deserialize=None):
        """
        Gets the n most recent entries from the specified stream.

        Args:
            element_name (str): Name of the element to get the entry from.
            stream_name (str): Name of the stream to get the entry from.
            n (int): Number of entries to get.
            serialization (str, optional): The method of deserialization to use;
                                           defaults to None.
            force_serialization (bool): Boolean to ignore "ser" key if found
                in favor of the user-passed serialization. Defaults to false.

            Deprecated:
            deserialize (bool, optional): Whether or not to deserialize the entries\
                                          using msgpack; defaults to None.

        Returns:
            List of dicts containing the data of the entries
        """
        entries = []
        stream_id = self._make_stream_id(element_name, stream_name)
        uid_entries = self._rclient.xrevrange(stream_id, count=n)
        for uid, entry in uid_entries:
            entry = self._decode_entry(entry)
            serialization = self._get_serialization_method(entry, serialization, force_serialization, deserialize)
            entry = self._deserialize_entry(entry, method=serialization)
            entry["id"] = uid.decode()
            entries.append(entry)

        return entries

    def entry_read_since(self,
                         element_name,
                         stream_name,
                         last_id="$",
                         n=None,
                         block=None,
                         serialization=None,
                         force_serialization=False,
                         deserialize=None):
        """
        Read entries from a stream since the last_id.

        Args:
            element_name (str): Name of the element to get the entry from.
            stream_name (str): Name of the stream to get the entry from.
            last_id (str, optional): Time from which to start get entries from. If '0', get all entries.
                If '$' (default), get only new entries after the function call (blocking).
            n (int, optional): Number of entries to get. If None, get all.
            block (int, optional): Time (ms) to block on the read. If 0, block forever.
                If None, don't block.
            serialization (str, optional): Method of deserialization to use;
                                           defaults to None.
            force_serialization (bool): Boolean to ignore "ser" key if found
                in favor of the user-passed serialization. Defaults to false.

            Deprecated:
            deserialize (bool, optional): Whether or not to deserialize the entries
                                          using msgpack; defaults to None.
        """
        streams, entries = {}, []
        stream_id = self._make_stream_id(element_name, stream_name)
        streams[stream_id] = last_id
        stream_entries = self._rclient.xread(streams, count=n, block=block)
        stream_names = [x[0].decode() for x in stream_entries]
        if not stream_entries or stream_id not in stream_names:
            return entries
        for stream_name, msgs in stream_entries:
            if stream_name.decode() == stream_id:
                for uid, entry in msgs:
                    entry = self._decode_entry(entry)
                    serialization = self._get_serialization_method(entry, serialization, force_serialization, deserialize)
                    entry = self._deserialize_entry(entry, method=serialization)
                    entry["id"] = uid.decode()
                    entries.append(entry)
        return entries

    def entry_write(self, stream_name, field_data_map, maxlen=STREAM_LEN, serialization=None, serialize=None):
        """
        Creates element's stream if it does not exist.
        Adds the fields and data to a Entry and puts it in the element's stream.

        Args:
            stream_name (str): The stream to add the data to.
            field_data_map (dict): Dict which creates the Entry. See messages.Entry for more usage.
            maxlen (int, optional): The maximum number of data to keep in the stream.
            serialization (str, optional): Method of serialization to use;
                                           defaults to None.

            Deprecated:
            serialize (bool, optional): Whether or not to serialize the entry using
                                        msgpack; defaults to None.

        Return: ID of item added to stream
        """
        self.streams.add(stream_name)
        field_data_map = format_redis_py(field_data_map)

        if serialize is not None:  # check for deprecated legacy mode
            serialization = "msgpack" if serialize else None

        ser_field_data_map = {}
        for k, v in field_data_map.items():
            if k in ENTRY_RESERVED_KEYS:
                raise ValueError(f"Invalid key \"{k}\": \"{k}\" is a reserved entry key")
            ser_field_data_map[k] = ser.serialize(v, method=serialization)

        ser_field_data_map["ser"] = str(serialization) if serialization is not None else "none"
        entry = Entry(ser_field_data_map)

        _pipe = self._rpipeline_pool.get()
        _pipe.xadd(self._make_stream_id(self.name, stream_name), vars(entry), maxlen=maxlen)
        ret = _pipe.execute()
        _pipe = self._release_pipeline(_pipe)

        if (type(ret) != list) or (len(ret) != 1) or (type(ret[0]) != bytes):
            print(ret)
            raise ValueError("Failed to write data to stream")

        return ret[0].decode()

    def log(self, level, msg, stdout=True):
        """
        Writes a message to log stream with loglevel.

        Args:
            level (messages.LogLevel): Unix syslog severity of message.
            message (str): The message to write for the log.
            stdout (bool, optional): Whether to write to stdout or only write to log stream.
        """
        log = Log(self.name, self.host, level, msg)
        _pipe = self._rpipeline_pool.get()
        _pipe.xadd("log", vars(log), maxlen=STREAM_LEN)
        _pipe.execute()
        _pipe = self._release_pipeline(_pipe)
        if stdout:
            print(msg)

    def reference_create(self, *data, serialization=None, serialize=None, timeout_ms=10000):
        """
        Creates one or more expiring references (similar to a pointer) in the atom system.
        This will typically be used when we've gotten a piece of data from a
        stream and we want it to persist past the length of time it would live
        in the stream s.t. we can pass it to other commands/elements. The
        references will simply be cached values in redis and will expire after
        the timeout_ms amount of time.

        Args:
            data (binary or object): one or more data items to be included in the reference
            timeout_ms (int, optional): How long the reference should persist in atom
                        unless otherwise extended/deleted. Set to 0 to have the
                        reference never time out (generally a terrible idea)
            serialization (str, optional): Method of serialization to use;
                                           defaults to None.

            Deprecated:
            serialize (bool, optional): whether or not to serialize the data using
                                        msgpack before creating the reference

        Return:
            List of references corresponding to the arguments passed
        """
        keys = []

        if serialize is not None:  # check for deprecated legacy mode
            serialization = "msgpack" if serialize else None

        _pipe = self._rpipeline_pool.get()
        px_val = timeout_ms if timeout_ms != 0 else None
        for datum in data:
            # Get the key name for the reference to use in redis
            key = self._make_reference_id()

            # Now, we can go ahead and do the SET in redis for the key
            # Expire as set by the user
            serialized_datum = ser.serialize(datum, method=serialization)
            key = key + ":ser:" + (str(serialization) if serialization is not None else "none")
            _pipe.set(key, serialized_datum, px=px_val, nx=True)

            keys.append(key)

        response = _pipe.execute()
        _pipe = self._release_pipeline(_pipe)

        if not all(response):
            raise ValueError(f"Failed to create reference! response {response}")

        # Return the key that was generated for the reference
        return keys

    def reference_create_from_stream(self, element, stream, stream_id="", timeout_ms=10000):
        """
        Creates an expiring reference (similar to a pointer) in the atom system.
        This API will take an element and a stream and, depending on the value
        of the stream_id field, will create a reference within Atom without
        the data ever having left Redis. This is optimal for performance and
        memory reasons. If the id arg is "" then we will make a reference
        from the most recent piece of data. If it is a particular ID we will
        make a reference from that piece of data.

        Since streams have multiple key:value pairs, one reference per key
        in the stream will be created, and the return type is a dictionary mapping
        stream keys to references.  The references are named so that the stream key
        is also included in the name of the corresponding reference.

        Args:

            element (string) : Name of the element whose stream we want to
                        make a reference from
            stream (string) : Stream from which we want to make a reference
            id (string) : If "", will use the most recent value from the
                        stream. Else, will try to make a reference from the
                        particular stream ID
            timeout_ms (int): How long the reference should persist in atom
                        unless otherwise extended/deleted. Set to 0 to have the
                        reference never time out (generally a terrible idea)

        Return:
            dictionary mapping stream keys to reference keys. Raises
            an error on failure.
        """

        if self._stream_reference_sha is None:
            raise ValueError("Lua script not loaded -- unable to call reference_create_from_stream")

        # Make the new reference key
        key = self._make_reference_id()

        # Get the stream we'll be reading from
        stream_name = self._make_stream_id(element, stream)

        # Call the script to make a reference
        _pipe = self._rpipeline_pool.get()
        _pipe.evalsha(self._stream_reference_sha, 0, stream_name, stream_id, key, timeout_ms)
        data = _pipe.execute()
        _pipe = self._release_pipeline(_pipe)

        if (type(data) != list) or (len(data) != 1) or (type(data[0]) != list):
            raise ValueError("Failed to make reference!")

        # Make a dictionary to return from the response
        key_dict = {}
        for key in data[0]:
            key_val = key.decode().split(':')[-1]
            key_dict[key_val] = key

        return key_dict

    def reference_get(self, *keys, serialization=None, force_serialization=False, deserialize=None):
        """
        Gets one or more reference from the atom system. Reads the key(s) from redis
        and returns the data, performing a serialize/deserialize operation on each
        key as commanded by the user

        Args:
            keys (str): One or more keys of references to get from Atom
            serialization (str, optional): If deserializing, the method of serialization to use; defaults to msgpack.
            force_serialization (bool): Boolean to ignore "ser" key if found
                in favor of the user-passed serialization. Defaults to false.

            Deprecated:
            deserialize (bool, optional): Whether or not to deserialize reference; defaults to False.
        Return:
            List of items corresponding to each reference key passed as an argument
        """

        # Get the data
        _pipe = self._rpipeline_pool.get()
        for key in keys:
            _pipe.get(key)
        data = _pipe.execute()
        _pipe = self._release_pipeline(_pipe)

        if type(data) is not list:
            raise ValueError(f"Invalid response from redis: {data}")

        deserialized_data = [ ]
        for key, ref in zip(keys, data):
            # look for serialization method in reference key first; if not present use user specified method
            key_split = key.split(':') if type(key) == str else key.decode().split(':')

            # Need to reformat the data into a dictionary with a "ser"
            #   key like it comes in on entries to use the shared logic function
            get_serialization_data = {}
            if "ser" in key_split:
                get_serialization_data["ser"] = key_split[key_split.index("ser") + 1]

            # Use the serialization data to get the method for deserializing
            #   according to the user's preference
            serialization = self._get_serialization_method(
                get_serialization_data,
                serialization,
                force_serialization,
                deserialize
            )

            # Deserialize the data
            deserialized_data.append(ser.deserialize(ref, method=serialization) if ref is not None else None)

        return deserialized_data

    def reference_delete(self, *keys):
        """
        Deletes one or more references and cleans up their memory

        Args:
            keys (strs): Keys of references to delete from Atom
        """

        # Unlink the data
        _pipe = self._rpipeline_pool.get()
        for key in keys:
            _pipe.delete(key)
        data = _pipe.execute()
        _pipe = self._release_pipeline(_pipe)

        if type(data) is not list:
            raise ValueError(f"Invalid response from redis: {data}")
        if all(data) != 1:
            raise KeyError(f"Reference {key} not in redis")

    def reference_update_timeout_ms(self, key, timeout_ms):
        """
        Updates the timeout for an existing reference. This might want to
        be done as we won't know exactly how long we'll need the key for
        at the original point in time for which we created it

        Args:
            key (str): Key of a reference for which we want to update the
                        timeout
            timeout_ms (int): Timeout at which we want the key to expire.
                        Pass <= 0 for no timeout, i.e. never expire (generally
                        a terrible idea)

        """
        _pipe = self._rpipeline_pool.get()

        # Call pexpeire to set the timeout in ms if we got a positive
        #   nonzero timeout, else call persist to remove any existing
        #   timeout
        if timeout_ms > 0:
            _pipe.pexpire(key, timeout_ms)
        else:
            _pipe.persist(key)

        data = _pipe.execute()
        _pipe = self._release_pipeline(_pipe)

        # Make sure there's only one value in the data return
        if type(data) != list and len(data) != 1:
            raise ValueError(f"Invalid response from redis: {data}")

        if data[0] != 1:
            raise KeyError(f"Reference {key} not in redis")

    def reference_get_timeout_ms(self, key):
        """
        Get the current amount of ms left on the reference. Mainly useful
        for debug I'd imagine. Returns -1 if no timeout, else the timeout
        in ms.

        Args:
            key (str):  Key of a reference for which we want to get the
                        timeout ms for.
        """
        _pipe = self._rpipeline_pool.get()
        _pipe.pttl(key)
        data = _pipe.execute()
        _pipe = self._release_pipeline(_pipe)

        if type(data) != list and len(data) != 1:
            raise ValueError(f"Invalid response from redis: {data}")

        if data[0] == -2:
            raise KeyError(f"Reference {key} doesn't exist")

        return data[0]<|MERGE_RESOLUTION|>--- conflicted
+++ resolved
@@ -51,25 +51,19 @@
         self._timed_out = False
         try:
             if host is not None:
-<<<<<<< HEAD
                 self._host = host
                 self._port = port
-                self._rclient = redis.StrictRedis(host=self._host, port=self._port)
-            else:
-                self._socket_path = socket_path
-                self._rclient = redis.StrictRedis(unix_socket_path=socket_path)
-=======
                 self._rclient = redis.StrictRedis(
-                    host=host,
-                    port=port,
+                    host=self._host,
+                    port=self._port,
                     socket_connect_timeout=self._redis_connection_timeout
                 )
             else:
+                self._socket_path = socket_path
                 self._rclient = redis.StrictRedis(
                     unix_socket_path=socket_path,
                     socket_connect_timeout=self._redis_connection_timeout
                 )
->>>>>>> ee6c44d1
 
             # Init our pool of redis clients/pipelines
             for i in range(REDIS_PIPELINE_POOL_SIZE):
@@ -161,8 +155,14 @@
         """
         Removes all elements with the same name.
         """
-<<<<<<< HEAD
         pass
+        ## if we have encountered a connection timeout there's no use
+        ## in re-attempting stream cleanup commands as they will implicitly 
+        ## cause the redis pool to reconnect and trigger a subsequent
+        ## timeout incurring ~2x the intended timeout in some contexts 
+        #if self._timed_out:
+        #    return
+
         #for stream in self.streams.copy():
         #    self.clean_up_stream(stream)
         #try:
@@ -170,22 +170,6 @@
         #    self._rclient.delete(self._make_command_id(self.name))
         #except redis.exceptions.RedisError:
         #    raise Exception("Could not connect to nucleus!")
-=======
-        # if we have encountered a connection timeout there's no use
-        # in re-attempting stream cleanup commands as they will implicitly 
-        # cause the redis pool to reconnect and trigger a subsequent
-        # timeout incurring ~2x the intended timeout in some contexts 
-        if self._timed_out:
-            return
-
-        for stream in self.streams.copy():
-            self.clean_up_stream(stream)
-        try:
-            self._rclient.delete(self._make_response_id(self.name))
-            self._rclient.delete(self._make_command_id(self.name))
-        except redis.exceptions.RedisError:
-            raise Exception("Could not connect to nucleus!")
->>>>>>> ee6c44d1
 
     def _release_pipeline(self, pipeline):
         """

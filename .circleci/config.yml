# .circleci/config.yml

#
# Parameters that can be set/changed for the build
#
parameters:

  # Atom parameters
  dockerhub_org:
    type: string
    default: elementaryrobotics
  atom_repo_name:
    type: string
    default: atom
  nucleus_repo_name:
    type: string
    default: nucleus
  metrics_repo_name:
    type: string
    default: metrics
  formatter_repo_name:
    type: string
    default: formatter
<<<<<<< HEAD
=======
  cache_repo:
    type: string
    default: elementaryrobotics/atom
>>>>>>> dc2c4c14
  dockerhub_user:
    type: string
    default: ${DOCKERHUB_USER}
  dockerhub_password:
    type: string
    default: ${DOCKERHUB_PASSWORD}

  # Docs parameters
<<<<<<< HEAD
  docs_repo_name:
    type: string
    default: atom-doc
=======
  docs_repo:
    type: string
    default: elementaryrobotics/atom-doc
  docs_cache_repo:
    type: string
    default: elementaryrobotics/atom-doc
>>>>>>> dc2c4c14
  heroku_api_key:
    type: string
    default: ${HEROKU_API_KEY}
  heroku_app_name:
    type: string
    default: ${HEROKU_APP_NAME}


#
# Section for setting repeatedly used yaml anchors/aliases
#
aliases:

  #
  # Atom Build shared params
  #

  # Base image versions and files
  - &atom_base_image_repo ubuntu
  - &atom_base_image_tag focal-20210416
  - &atom_cuda_amd64_image_repo nvcr.io/nvidia/cuda
  - &atom_cuda_aarch64_image_repo nvcr.io/nvidia/cuda-arm64
  - &atom_cuda_image_tag 11.1.1-cudnn8-runtime

  # Executor sizes for builds
  # NOTE: if you change this, you MUST ALSO CHANGE the atom_deploy_shared
  # config where we also have these strings hardcoded. There doesn't seem to be
  # a way around it.
  - &atom_amd64_build_executor atom/build-ubuntu-large
  - &atom_aarch64_build_executor atom/build-ubuntu-arm-large

  # Extra build args for the various platforms
  - &atom_amd64_build_args ""
  - &atom_aarch64_build_args --build-arg BLAS_TARGET_CPU=ARMV8 --build-arg PYARROW_EXTRA_CMAKE_ARGS=-DARROW_ARMV8_ARCH=armv8-a

  # Typical params for building atom
  - &build_atom_shared_params
      repo:
        type: string
        default: << pipeline.parameters.atom_repo_name >>
      atom_type:
        type: string
        default: ""
      stage:
        type: string
        default: atom
      base:
        type: string
        default: atom-base
      stock_image_repo:
        type: string
        default: *atom_base_image_repo
      stock_image_tag:
        type: string
        default: *atom_base_image_tag
      build_args:
        type: string
        default: *atom_amd64_build_args
      executor:
        type: executor
        default: *atom_amd64_build_executor

  #
  # Deploy Configurations
  #

  - &atom_deploy_shared
      matrix:
        parameters:
          repo: [ << pipeline.parameters.nucleus_repo_name >>, << pipeline.parameters.atom_repo_name >> ]
          atom_type: ["", "-cv", "-cuda"]
        exclude:
          - repo: << pipeline.parameters.nucleus_repo_name >>
            atom_type: "-cv"
          - repo: << pipeline.parameters.nucleus_repo_name >>
            atom_type: "-cuda"
      requires:
        - build-<< matrix.repo>><< matrix.atom_type >>-atom/build-ubuntu-large
        - build-<< matrix.repo>><< matrix.atom_type >>-atom/build-ubuntu-arm-large

  #
  # Docs build shared info
  #
  - &docs_build_shared_config
      name: "build-docs"
      working_directory: doc
      file: Dockerfile
      target_image: << pipeline.parameters.dockerhub_org >>/<< pipeline.parameters.docs_repo_name >>
      target_tag: build-<< pipeline.number >>
      cache_repo: << pipeline.parameters.dockerhub_org >>/<< pipeline.parameters.docs_repo_name >>
      cache_tag: cache-docs

  - &deploy_docs_shared
      source_image: << pipeline.parameters.dockerhub_org >>/<< pipeline.parameters.docs_repo_name >>
      source_tag: build-<< pipeline.number >>
      target_image: << pipeline.parameters.dockerhub_org >>/<< pipeline.parameters.docs_repo_name >>

  - &deploy_metrics_shared
      source_image: << pipeline.parameters.dockerhub_org >>/<< pipeline.parameters.metrics_repo_name >>
      source_tag: build-<< pipeline.number >>
      target_image: << pipeline.parameters.dockerhub_org >>/<< pipeline.parameters.metrics_repo_name >>

  - &deploy_formatter_shared
      source_image: << pipeline.parameters.dockerhub_org >>/<< pipeline.parameters.formatter_repo_name >>
      source_tag: build-<< pipeline.number >>
      target_image: << pipeline.parameters.dockerhub_org >>/<< pipeline.parameters.formatter_repo_name >>

#
# Circle config
#
version: 2.1

orbs:
  atom:  elementaryrobotics/atom@dev:manifests-5

commands:

  heroku_deploy:
    parameters:
      source_image:
        type: string
      source_tag:
        type: string
    steps:
      - run:
          command: |
            docker login --username=_ --password=<< pipeline.parameters.heroku_api_key >> registry.heroku.com
            docker pull << parameters.source_image >>:<< parameters.source_tag >>-stock-amd64
            docker tag << parameters.source_image >>:<< parameters.source_tag >>-stock-amd64 registry.heroku.com/${HEROKU_APP_NAME}/web
            docker push registry.heroku.com/${HEROKU_APP_NAME}/web
            heroku container:release -a << pipeline.parameters.heroku_app_name >> web

  shared_setup:
    steps:
      - checkout
      - atom/update_submodules
      - atom/docker_login

  build_atom:
    parameters:
      << : *build_atom_shared_params
    steps:

      # Build nucleus
      - atom/build_dockerfile:
          stage: << parameters.stage >>
          target_image: << pipeline.parameters.dockerhub_org >>/<< parameters.repo >>
          target_tag: build-<< pipeline.number >><< parameters.atom_type >>
          build_args: >-
            --build-arg STOCK_IMAGE=<< parameters.stock_image_repo >>:<< parameters.stock_image_tag >>
            --build-arg ATOM_BASE=<< parameters.base >>
            << parameters.build_args >>
          # Always cache to atom -- will allow atom builds to leverage nucleus
          # build cache
          cache_repo: << pipeline.parameters.dockerhub_org >>/<< pipeline.parameters.atom_repo_name >>
          cache_tag: cache<< parameters.atom_type >>

      # Tag and push nucleus image
      - atom/push_image:
          target_image: << pipeline.parameters.dockerhub_org >>/<< parameters.repo >>
          target_tag: build-<< pipeline.number >><< parameters.atom_type >>

  test_atom:
    parameters:
      nucleus_under_test:
        type: string
      atom_under_test:
        type: string
      compose_file:
        type: string
      compose_container_name:
        type: string
    steps:

      # Launch containers for testing
      - atom/run_compose:
          file: << parameters.compose_file >>
          build_args: "NUCLEUS_IMAGE=<< parameters.nucleus_under_test >> ATOM_IMAGE=<< parameters.atom_under_test >>"

      # Run unit tests
      - run:
          name: Python version
          command: docker exec -it -w /atom/languages/python/tests << parameters.compose_container_name >> python -V 2>&1 | grep "3.8"
      - run:
          name: Python type check
          command: docker exec -it << parameters.compose_container_name >> bash -c "cd /atom/languages/python && pyright -p pyrightconfig-ci.json atom"
      - run:
          name: Python tests
          command: docker exec -it -w /atom/languages/python/tests << parameters.compose_container_name >> pytest -vv --durations=0 --capture=tee-sys
      - run:
          name: C tests
          command:  docker exec -it -w /atom/languages/c << parameters.compose_container_name >> make test
      - run:
          name: C++ tests
          command:  docker exec -it -w /atom/languages/cpp << parameters.compose_container_name >> make test
      - run:
          name: C++ valgrind check
          command: docker exec -it -w /atom/languages/cpp << parameters.compose_container_name >> valgrind -v --tool=memcheck --leak-check=full --num-callers=40 --log-file=valgrind.log --error-exitcode=1 test/build/test_atom_cpp
          environment:
            G_SLICE: always-malloc
            G_DEBUG: gc-friendly
      - run:
          name: C++ copy valgrind log
          command: docker cp << parameters.compose_container_name >>:/atom/languages/cpp/valgrind.log /tmp/valgrind.log
      - store_artifacts:
          path: /tmp/valgrind.log
          destination: valgrind.log

jobs:

  build-dockerfile:
    parameters:
      << : *build_atom_shared_params
    executor: << parameters.executor >>
    steps:
      - shared_setup
      - build_atom:
          repo: << parameters.repo >>
          atom_type: << parameters.atom_type >>
          stage: << parameters.stage >>
          base: << parameters.base >>
          stock_image_repo: << parameters.stock_image_repo >>
          stock_image_tag: << parameters.stock_image_tag >>
          build_args: << parameters.build_args >>
          executor: << parameters.executor >>

  test-atom:
    parameters:
      atom_type:
        type: string
      executor:
        type: executor
    executor: << parameters.executor >>
    steps:
      - shared_setup
      - test_atom:
          nucleus_under_test: << pipeline.parameters.dockerhub_org >>/<< pipeline.parameters.nucleus_repo_name >>:build-<< pipeline.number >>-$(arch)
          atom_under_test: << pipeline.parameters.dockerhub_org >>/<< pipeline.parameters.atom_repo_name >>:build-<< pipeline.number >><< parameters.atom_type >>-$(arch)
          compose_file: .circleci/docker-compose-circle.yml
          compose_container_name: test_atom

  deploy-docs-heroku:
    executor: atom/build-ubuntu
    steps:
      - heroku_deploy:
          source_image: << pipeline.parameters.dockerhub_org >>/<< pipeline.parameters.docs_repo_name >>
          source_tag: build-<< pipeline.number >>

  check-formatting:
    docker:
      - image: << pipeline.parameters.dockerhub_org >>/<< pipeline.parameters.formatter_repo_name >>:build-<< pipeline.number >>-stock-amd64
    resource_class: small
    steps:
      - shared_setup
      - run:
          name: Check Formatting
          description: Run formatting checks
          command: CODE_DIR=/root/project /usr/local/bin/run.sh

  deploy-atom:
    parameters:
      target_tag:
        type: string
      repo:
        type: string
      atom_type:
        type: string
    executor: atom/docker-in-docker
    steps:
      - setup_remote_docker
      - atom/create_manifest:
          source_image: << pipeline.parameters.dockerhub_org >>/<< parameters.repo >>
          source_tag: build-<< pipeline.number >><< parameters.atom_type >>
          target_image: << pipeline.parameters.dockerhub_org >>/<< parameters.repo >>
          target_tag: << parameters.target_tag >>
          platforms: "x86_64 aarch64"

workflows:
  version: 2

  #
  # Build and deploy atom
  #
  atom-build:
    jobs:

      #
      # Intel
      #

      # Build nucleus
      - build-dockerfile:
          name: "build-<< matrix.stage >><< matrix.atom_type >>-<< matrix.executor >>"
          repo: << pipeline.parameters.nucleus_repo_name >>
          matrix:
            parameters:
              stage: [ nucleus ]
              atom_type: [ "" ]
              base: [ atom-base ]
              stock_image_repo: [ *atom_base_image_repo ]
              stock_image_tag: [ *atom_base_image_tag ]
              executor: [ *atom_amd64_build_executor ]
          filters:
            tags:
              only:
                - /.*/

      # Build vanilla atom
      - build-dockerfile:
          name: "build-<< matrix.stage >><< matrix.atom_type >>-<< matrix.executor >>"
          repo: << pipeline.parameters.atom_repo_name >>
          matrix:
            parameters:
              stage: [ atom, test ]
              atom_type: [ "" ]
              base: [ atom-base ]
              stock_image_repo: [ *atom_base_image_repo ]
              stock_image_tag: [ *atom_base_image_tag ]
              executor: [ *atom_amd64_build_executor ]
          requires:
            - "build-nucleus-<< matrix.executor >>"
          filters:
            tags:
              only:
                - /.*/

      # Build CV flavor
      - build-dockerfile:
          name: "build-<< matrix.stage >><< matrix.atom_type >>-<< matrix.executor >>"
          repo: << pipeline.parameters.atom_repo_name >>
          matrix:
            parameters:
              stage: [ atom, test ]
              atom_type: [ "-cv" ]
              base: [ atom-base-cv ]
              stock_image_repo: [ *atom_base_image_repo ]
              stock_image_tag: [ *atom_base_image_tag ]
              executor: [ *atom_amd64_build_executor ]
          requires:
            - "build-nucleus-<< matrix.executor >>"
          filters:
            tags:
              only:
                - /.*/

      # Build CUDA flavor
      - build-dockerfile:
          name: "build-<< matrix.stage >><< matrix.atom_type >>-<< matrix.executor >>"
          repo: << pipeline.parameters.atom_repo_name >>
          matrix:
            parameters:
              stage: [ atom, test ]
              atom_type: [ "-cuda" ]
              base: [ atom-base-cv ]
              stock_image_repo: [ *atom_cuda_amd64_image_repo ]
              stock_image_tag: [ *atom_cuda_image_tag ]
              executor: [ *atom_amd64_build_executor ]
          requires:
            - "build-nucleus-<< matrix.executor >>"
          filters:
            tags:
              only:
                - /.*/

      #
      # ARM
      #

      # Build nucleus
      - build-dockerfile:
          name: "build-<< matrix.stage >><< matrix.atom_type >>-<< matrix.executor >>"
          repo: << pipeline.parameters.nucleus_repo_name >>
          matrix:
            parameters:
              stage: [ nucleus ]
              atom_type: [ "" ]
              base: [ atom-base ]
              stock_image_repo: [ *atom_base_image_repo ]
              stock_image_tag: [ *atom_base_image_tag ]
              executor: [ *atom_aarch64_build_executor ]
          build_args: *atom_aarch64_build_args
          filters:
            tags:
              only:
                - /.*/

      # Build vanilla atom
      - build-dockerfile:
          name: "build-<< matrix.stage >><< matrix.atom_type >>-<< matrix.executor >>"
          repo: << pipeline.parameters.atom_repo_name >>
          matrix:
            parameters:
              stage: [ atom, test ]
              atom_type: [ "" ]
              base: [ atom-base ]
              stock_image_repo: [ *atom_base_image_repo ]
              stock_image_tag: [ *atom_base_image_tag ]
              executor: [ *atom_aarch64_build_executor ]
          build_args: *atom_aarch64_build_args
          requires:
            - "build-nucleus-<< matrix.executor >>"
          filters:
            tags:
              only:
                - /.*/

      # Build CV flavor
      - build-dockerfile:
          name: "build-<< matrix.stage >><< matrix.atom_type >>-<< matrix.executor >>"
          repo: << pipeline.parameters.atom_repo_name >>
          matrix:
            parameters:
              stage: [ atom, test ]
              atom_type: [ "-cv" ]
              base: [ atom-base-cv ]
              stock_image_repo: [ *atom_base_image_repo ]
              stock_image_tag: [ *atom_base_image_tag ]
              executor: [ *atom_aarch64_build_executor ]
          build_args: *atom_aarch64_build_args
          requires:
            - "build-nucleus-<< matrix.executor >>"
          filters:
            tags:
              only:
                - /.*/

      # Build CUDA flavor
      - build-dockerfile:
          name: "build-<< matrix.stage >><< matrix.atom_type >>-<< matrix.executor >>"
          repo: << pipeline.parameters.atom_repo_name >>
          matrix:
            parameters:
              stage: [ atom, test ]
              atom_type: [ "-cuda" ]
              base: [ atom-base-cv ]
              stock_image_repo: [ *atom_cuda_aarch64_image_repo ]
              stock_image_tag: [ *atom_cuda_image_tag ]
              executor: [ *atom_aarch64_build_executor ]
          build_args: *atom_aarch64_build_args
          requires:
            - "build-nucleus-<< matrix.executor >>"
          filters:
            tags:
              only:
                - /.*/

      #
      # Test: All architectures in same place
      #

      # Test all flavors
      - test-atom:
          name: "test<< matrix.atom_type >>-<< matrix.executor >>"
          matrix:
            parameters:
              atom_type: [ "", "-cv", "-cuda" ]
              executor: [ *atom_amd64_build_executor, *atom_aarch64_build_executor ]
          requires:
            - build-test<< matrix.atom_type >>-<< matrix.executor >>
          filters:
            tags:
              only:
                - /.*/

      #
      # TODO: Deploy
      #

      # Deploy development
      - deploy-atom:
          name: "deploy-development-<< matrix.repo >><< matrix.atom_type >>"
          target_tag: development-<< pipeline.number >>
          << : *atom_deploy_shared
          filters:
            branches:
              ignore:
                - latest

      # Deploy latest
      - deploy-atom:
          name: "deploy-latest-<< matrix.repo >><< matrix.atom_type >>"
          target_tag: latest-<< pipeline.number >>
          << : *atom_deploy_shared
          filters:
            branches:
              only:
                - latest

      # Deploy tag
      - deploy-atom:
          name: "deploy-tag-<< matrix.repo >><< matrix.atom_type >>"
          target_tag: ${CIRCLE_TAG}
          << : *atom_deploy_shared
          filters:
            branches:
              ignore:
                - /.*/
            tags:
              only: /.*/

  #
  # Build and deploy the metrics/grafana container
  #
  metrics-build:
    jobs:


      # Build for Intel + ARM
      - atom/build_image:
          name: "build-metrics-<< matrix.executor >>"
          matrix:
            parameters:
              executor: [ *atom_amd64_build_executor, *atom_aarch64_build_executor ]
          file: metrics/Dockerfile
          target_image: << pipeline.parameters.dockerhub_org >>/<< pipeline.parameters.metrics_repo_name >>
          target_tag: build-<< pipeline.number >>
          cache_repo: << pipeline.parameters.dockerhub_org >>/<< pipeline.parameters.metrics_repo_name >>
          cache_tag: cache
          filters:
            tags:
              only: /.*/

      #
      # TODO: deploy
      #

      # Deploy development
      # - atom/deploy:
      #     name: "deploy-metrics-development-<< matrix.executor >>"
      #     << : *deploy_metrics_shared
      #     target_tag: development-<< pipeline.number >>
      #     matrix:
      #       parameters:
      #         platform: [ amd64, aarch64 ]
      #     requires:
      #       - "build-metrics-<< matrix.executor >>"
      #     filters:
      #       branches:
      #         ignore:
      #           - latest

      # # Deploy latest
      # - atom/deploy:
      #     name: "deploy-metrics-latest-<< matrix.executor >>"
      #     << : *deploy_metrics_shared
      #     target_tag: latest-<< pipeline.number >>
      #     matrix:
      #       parameters:
      #         platform: [ amd64, aarch64 ]
      #     requires:
      #       - "build-metrics-<< matrix.executor >>"
      #     filters:
      #       branches:
      #         only:
      #           - latest

      # # Deploy release
      # - atom/deploy_release:
      #     name: "deploy-metrics-release-<< matrix.executor >>"
      #     << : *deploy_metrics_shared
      #     target_tag: ""
      #     matrix:
      #       parameters:
      #         platform: [ amd64, aarch64 ]
      #     requires:
      #       - "build-metrics-<< matrix.executor >>"
      #     filters:
      #       branches:
      #         only:
      #           - latest

      # # Deploy tag
      # - atom/deploy:
      #     name: "deploy-metrics-tag-<< matrix.executor >>"
      #     << : *deploy_metrics_shared
      #     target_tag: ${CIRCLE_TAG}
      #     matrix:
      #       parameters:
      #         platform: [ amd64, aarch64 ]
      #     requires:
      #       - "build-metrics-<< matrix.executor >>"
      #     filters:
      #       branches:
      #         ignore:
      #           - /.*/
      #       tags:
      #         only: /.*/

  #
  # Build the formatter, deploy the formatter, check formatting
  #
  formatter-build:
    jobs:

     # Build for intel
      - atom/build_image:
          name: "build-formatter"
          working_directory: utilities/formatting
          file: Dockerfile
          target_image: << pipeline.parameters.dockerhub_org >>/<< pipeline.parameters.formatter_repo_name >>
          target_tag: build-<< pipeline.number >>
          cache_repo: << pipeline.parameters.dockerhub_org >>/<< pipeline.parameters.formatter_repo_name >>
          cache_tag: cache
          filters:
            tags:
              only: /.*/

      - check-formatting:
          name: "check-formatting"
          requires:
            - "build-formatter"

      #
      # TODO: deploy
      #

      # # Deploy development
      # - atom/deploy:
      #     name: "deploy-formatter-development"
      #     << : *deploy_formatter_shared
      #     target_tag: development-<< pipeline.number >>
      #     requires:
      #       - "build-formatter"
      #     filters:
      #       branches:
      #         ignore:
      #           - latest

      # # Deploy latest
      # - atom/deploy:
      #     name: "deploy-formatter-latest"
      #     << : *deploy_formatter_shared
      #     target_tag: latest-<< pipeline.number >>
      #     requires:
      #       - "build-formatter"
      #     filters:
      #       branches:
      #         only:
      #           - latest

      # # Deploy release
      # - atom/deploy_release:
      #     name: "deploy-formatter-release"
      #     << : *deploy_formatter_shared
      #     target_tag: ""
      #     requires:
      #       - "build-formatter"
      #     filters:
      #       branches:
      #         only:
      #           - latest

      # # Deploy tag
      # - atom/deploy:
      #     name: "deploy-formatter-tag"
      #     << : *deploy_formatter_shared
      #     target_tag: ${CIRCLE_TAG}
      #     requires:
      #       - "build-formatter"
      #     filters:
      #       branches:
      #         ignore:
      #           - /.*/
      #       tags:
      #         only: /.*/

  #
  # Build and deploy the docs
  #
  docs-build:
    jobs:

      # Build the docs themselves
      - atom/build_image:
          << : *docs_build_shared_config
          filters:
            tags:
              only: /.*/
            branches:
              ignore:
                - /.*-build-base.*/

      #
      # TODO: deploy
      #

      # # Builds of dev branches, deploy development-X
      # - atom/deploy:
      #     name: "deploy-docs-dev"
      #     << : *deploy_docs_shared
      #     target_tag: development-<< pipeline.number >>
      #     requires:
      #       - build-docs
      #     filters:
      #       branches:
      #         ignore:
      #           - latest

      # # Builds of latest branches. Deploy latest, latest-Y and Heroku
      # - atom/deploy:
      #     name: "deploy-docs-latest-latest"
      #     << : *deploy_docs_shared
      #     target_tag: latest
      #     requires:
      #       - build-docs
      #     filters:
      #       branches:
      #         only:
      #           - latest
      # - atom/deploy:
      #     name: "deploy-docs-latest-num"
      #     << : *deploy_docs_shared
      #     target_tag: latest-<< pipeline.number >>
      #     requires:
      #       - build-docs
      #     filters:
      #       branches:
      #         only:
      #           - latest
      #
      # # Builds of tag branches, deploy tag
      # - atom/deploy:
      #     name: "deploy-docs-tag"
      #     << : *deploy_docs_shared
      #     target_tag: ${CIRCLE_TAG}
      #     requires:
      #       - build-docs
      #     filters:
      #       branches:
      #         ignore:
      #           - /.*/
      #       tags:
      #         only: /.*/

      - deploy-docs-heroku:
          name: "deploy-docs-latest-heroku"
          requires:
            - build-docs
          filters:
            branches:
              only:
                - latest


  #
  # Nightly rebuild/redeploy of docs sites
  #
  nightly:
    triggers:
      - schedule:
          cron: "0 8 * * *"
          filters:
            branches:
              only:
                - latest
    jobs:
      - atom/build_image:
          << : *docs_build_shared_config

      # - atom/deploy:
      #     name: "deploy-docs"
      #     << : *deploy_docs_shared
      #     target_tag: development-<< pipeline.number >>
      #     requires:
      #       - "build-docs"
      #     filters:
      #       branches:
      #         ignore:
      #           - latest<|MERGE_RESOLUTION|>--- conflicted
+++ resolved
@@ -21,12 +21,6 @@
   formatter_repo_name:
     type: string
     default: formatter
-<<<<<<< HEAD
-=======
-  cache_repo:
-    type: string
-    default: elementaryrobotics/atom
->>>>>>> dc2c4c14
   dockerhub_user:
     type: string
     default: ${DOCKERHUB_USER}
@@ -35,18 +29,9 @@
     default: ${DOCKERHUB_PASSWORD}
 
   # Docs parameters
-<<<<<<< HEAD
   docs_repo_name:
     type: string
     default: atom-doc
-=======
-  docs_repo:
-    type: string
-    default: elementaryrobotics/atom-doc
-  docs_cache_repo:
-    type: string
-    default: elementaryrobotics/atom-doc
->>>>>>> dc2c4c14
   heroku_api_key:
     type: string
     default: ${HEROKU_API_KEY}
